{
  "name": "@itwin/reality-data-client",
<<<<<<< HEAD
  "version": "0.7.1",
=======
  "version": "0.7.2",
>>>>>>> fe1a2d76
  "description": "Reality Data Client for the iTwin platform",
  "main": "lib/cjs/reality-data-client.js",
  "module": "lib/esm/reality-data-client.js",
  "typings": "lib/cjs/reality-data-client",
  "imodeljsSharedLibrary": true,
  "license": "MIT",
  "repository": {
    "type": "git",
    "url": "https://github.com/iTwin/reality-data-client"
  },
  "scripts": {
    "compile": "npm run -s build",
    "build": "npm run -s build:cjs && npm run -s build:esm",
    "build:cjs": "tsc 1>&2 --outDir lib/cjs",
    "build:esm": "tsc 1>&2 --module ES2020 --outDir lib/esm",
    "clean": "rimraf lib",
    "extract-api": "betools extract-api --entry=reality-data-client",
    "docs": "betools docs --includes=../../generated-docs/extract --json=../../generated-docs/clients/reality-data-client/file.json --tsIndexFile=reality-data-client.ts --onlyJson",
    "lint": "eslint -f visualstudio \"./src/**/*.ts\" 1>&2",
    "lint:fix": "npm run lint -- --fix",
    "webpackTests": "webpack --config ./src/test/utils/webpack.config.js 1>&2",
    "test": "",
    "test:integration": "npm run build && npm run -s webpackTests && npm run -s test:integration:chrome",
    "test:integration:chrome": "certa -r chrome --grep \"#integration\"",
    "test:integration:electron": "certa -r electron --grep \"#integration\"",
    "cover": "",
    "start:esm": "node ./lib/esm/index.js",
    "start:cjs": "node ./lib/cjs/index.js"
  },
  "keywords": [
    "Bentley",
    "iTwin",
    "BIM",
    "iModel",
    "Reality Data Client"
  ],
  "author": {
    "name": "Bentley Systems, Inc.",
    "url": "http://www.bentley.com"
  },
  "dependencies": {
    "axios": "^0.25.0",
    "@itwin/core-geometry": "^3.0.0",
    "@itwin/core-bentley": "^3.0.0"
  },
  "devDependencies": {
    "@itwin/build-tools": "^3.0.0",
    "@itwin/certa": "^3.0.0",
    "@itwin/core-common": "^3.0.0",
    "@itwin/eslint-plugin": "^3.0.0",
<<<<<<< HEAD
    "@itwin/oidc-signin-tool": "^3.2.0",
    "@itwin/projects-client": "^0.3.0",
=======
    "@itwin/oidc-signin-tool": "3.1.0",
    "@itwin/projects-client": "^0.6.0",
>>>>>>> fe1a2d76
    "@types/chai": "^4.3.0",
    "@types/chai-as-promised": "^7.1.4",
    "@types/mocha": "^9.1.0",
    "chai": "^4.3.4",
    "chai-as-promised": "^7.1.1",
    "dotenv": "^14.2.0",
    "dotenv-expand": "^5.1.0",
    "eslint": "^7.11.0",
    "rimraf": "^3.0.2",
    "source-map-loader": "^1.0.0",
    "typescript": "~4.5.5",
    "webpack": "^4.42.0",
    "webpack-cli": "^4.9.1"
  },
  "eslintConfig": {
    "plugins": [
      "@itwin"
    ],
    "extends": "plugin:@itwin/itwinjs-recommended",
    "rules": {
      "no-duplicate-imports": "off",
      "@typescript-eslint/consistent-type-imports": "error"
    }
  }
}<|MERGE_RESOLUTION|>--- conflicted
+++ resolved
@@ -1,10 +1,6 @@
 {
   "name": "@itwin/reality-data-client",
-<<<<<<< HEAD
-  "version": "0.7.1",
-=======
   "version": "0.7.2",
->>>>>>> fe1a2d76
   "description": "Reality Data Client for the iTwin platform",
   "main": "lib/cjs/reality-data-client.js",
   "module": "lib/esm/reality-data-client.js",
@@ -55,13 +51,8 @@
     "@itwin/certa": "^3.0.0",
     "@itwin/core-common": "^3.0.0",
     "@itwin/eslint-plugin": "^3.0.0",
-<<<<<<< HEAD
     "@itwin/oidc-signin-tool": "^3.2.0",
-    "@itwin/projects-client": "^0.3.0",
-=======
-    "@itwin/oidc-signin-tool": "3.1.0",
     "@itwin/projects-client": "^0.6.0",
->>>>>>> fe1a2d76
     "@types/chai": "^4.3.0",
     "@types/chai-as-promised": "^7.1.4",
     "@types/mocha": "^9.1.0",
