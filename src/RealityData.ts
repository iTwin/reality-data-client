--- conflicted
+++ resolved
@@ -166,14 +166,9 @@
 
       if (undefined === containerCache?.url || blobUrlRequiresRefresh) {
 
-<<<<<<< HEAD
-        const url = `${this.client.baseUrl}/${this.id}/container/?projectId=${this.iTwinId}&permissions=${permission}`;
-        const requestOptions = getRequestConfig(accessToken,"GET", url, this.client.apiVersion);
-=======
         const url = this.iTwinId ?  `${this.client.baseUrl}/${this.id}/container/?projectId=${this.iTwinId}&permissions=${permission}`
           : `${this.client.baseUrl}/${this.id}/container/?&permissions=${permission}`;
-        const requestOptions = getRequestOptions(accessToken, url, this.client.apiVersion);
->>>>>>> e17dc03e
+        const requestOptions = getRequestConfig(accessToken,"GET", url, this.client.apiVersion);
         const response = await axios.get(url, requestOptions);
 
         if (!response.data.container) {
